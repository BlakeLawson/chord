--- conflicted
+++ resolved
@@ -323,11 +323,7 @@
 		return fmt.Errorf("StartRPC failed: %s", err)
 	}
 
-<<<<<<< HEAD
-	hv.chs = appEnd(hv.chs, chordSet{ch, kvs, rpcs})
-=======
 	*hv.chs = append(*hv.chs, &chordSet{ch, kvs, rpcs})
->>>>>>> 7a8a3923
 	time.Sleep(time.Second)
 	return nil
 }
