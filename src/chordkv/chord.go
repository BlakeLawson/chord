--- conflicted
+++ resolved
@@ -13,24 +13,12 @@
 )
 
 const (
-<<<<<<< HEAD
 	isIterative      bool          = true
-=======
-	// TODO: revisit these numbers
-	isIterative      bool          = false
->>>>>>> 83db3b39
 	sListSize        int           = 10
 	ftableSize       int           = 64
 	stabilizeTimeout time.Duration = 250 * time.Millisecond
 )
 
-<<<<<<< HEAD
-=======
-// TODO: handling failures not necessarily because node fails but maybe due to network error
-// Also make code less error prone by changing position of similar variables (e.g. rId and hops)
-// in function heading to make it less likely for them to be swappped
-
->>>>>>> 83db3b39
 // Chord represents single Chord instance.
 type Chord struct {
 	mu sync.Mutex
@@ -137,6 +125,10 @@
 	ch.mu.Unlock()
 	return dest.RemoteForwardLookup(h, source, rID, hops)
 }
+
+// TODO: make code less error prone by changing position of similar variables
+// (e.g. rId and hops) in function heading to make it less likely for them to
+// be swappped
 
 // ReceiveLookUpResult receives lookup result and passes it to the respChanMap
 func (ch *Chord) receiveLookUpResult(result *Chord, rID, hops int) error {
