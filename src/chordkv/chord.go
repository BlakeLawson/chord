--- conflicted
+++ resolved
@@ -75,23 +75,14 @@
 	var err error
 	wg.Add(1)
 
-	go func(pwg *sync.WaitGroup, pErr *error) {
+	go func(pwg *sync.WaitGroup) {
 		defer pwg.Done()
-<<<<<<< HEAD
-		*pErr = ch.ForwardLookup(h, ch, rID)
-		// if lookup fails, send nil chord into chan.
-		if *pErr != nil {
-			log.Fatal((*pErr).Error())
-			respChan <- nil
-		}
-	}(&wg, &err)
-=======
-		err := ch.ForwardLookup(h, ch, rID)
+		err = ch.ForwardLookup(h, ch, rID)
 		if err != nil {
 			DPrintf("chord [%016x]: forward lookup failed: %s", ch.n.Hash, err)
+			respChan <- nil
 		}
 	}(&wg)
->>>>>>> 86188cf8
 
 	// wait for result and then delete channel
 	chRes := <-respChan
